package c3h8.util;

import java.util.LinkedList;
import java.util.List;
import java.util.Stack;

import java.util.concurrent.BrokenBarrierException;
import java.util.concurrent.CyclicBarrier;

import org.testng.annotations.Test;

import static org.testng.Assert.fail;
import static org.testng.Assert.assertEquals;

public class MonitorConcurrentTest {
    MonitorConcurrentTest() {
    }

    @Test
    public void monitorConcurentReadWriteAccess()
        throws InterruptedException, BrokenBarrierException {
        final List<Object> errors = new LinkedList<Object>();
        final Monitor<String> monitor = new Monitor<String>("");
        final CyclicBarrier barrier = new CyclicBarrier(3);

        Thread reader = new Thread(new Runnable() {
            @Override
            public void run() {
                try {
                    barrier.await();
                    monitor.readAccess(
<<<<<<< HEAD
                        new Accessor<String>() {
                            @Override
                            public String access(String value) {
                                if (!value.equals("reader-await")) {
                                    errors.add("monitor reader checker doesn't work.");
                                }
                                return value;
                            }
                        },

                        new Checker<String>() {
                            @Override
                            public boolean check(String value) {
                                return value.equals("reader-await");
                            }
                        }
=======
                        value -> {
                                if (!value.equals("reader-await")) {
                                    errors.add("monitor reader predicate doesn't work.");
                                }
                            },
                        value -> value.equals("reader-await")
>>>>>>> bcf6a1f8
                    );
                } catch(InterruptedException e) {
                    errors.add(e);
                } catch(BrokenBarrierException e) {
                    errors.add(e);
                }
            }
        }, "monitorConcurentReadWriteAccess.reader");

        Thread writer = new Thread(new Runnable() {
            @Override
            public void run() {
                try {
                    barrier.await();
                    monitor.writeAccess(
<<<<<<< HEAD
                        new Accessor<String>() {
                            @Override
                            public String access(String value) {
                                if (!value.equals("writer-await")) {
                                    errors.add("monitor write checker doesn't work.");
                                }
                                return "reader-await";
                            }
                        },
                        new Checker<String>() {
                            @Override
                            public boolean check(String value) {
                                return value.equals("writer-await");
                            }
                        }
=======
                        value -> {
                                if (!value.equals("writer-await")) {
                                    errors.add("monitor write predicate doesn't work.");
                                }
                                return "reader-await";
                            },
                        value -> value.equals("writer-await")
>>>>>>> bcf6a1f8
                    );
                } catch(InterruptedException e) {
                    errors.add(e);
                } catch(BrokenBarrierException e) {
                    errors.add(e);
                }
            }
        }, "monitorConcurentReadWriteAccess.writer");

        reader.start();
        writer.start();

        barrier.await();
        monitor.set("writer-await");

        reader.join();
        writer.join();

<<<<<<< HEAD
        monitor.readAccess(new Accessor<String>() {
            @Override
            public String access(String value) {
                assertEquals(value, "reader-await", "Test Monitor writeAccess/readAccess.");
                return null;
            }
        });
=======
        monitor.readAccess(value -> {
                assertEquals(value, "reader-await", "Test Monitor writeAccess/readAccess.");
            });
>>>>>>> bcf6a1f8
        assertEquals(errors.size(), 0, "Test monitor has no errors during writeAccess/readAccess.");
    }

    @Test
    public void calculateSum() throws InterruptedException, BrokenBarrierException {
        final List<Object> errors = new LinkedList<Object>();

        final Monitor<Stack<Integer>> sum = new Monitor<Stack<Integer>>(new Stack<Integer>());
        int result = 0;
        for (int i = 0; i < 1000; i++) {
            result += i;
            final int item = i;
            sum.writeAccess(
<<<<<<< HEAD
                    new Accessor<Stack<Integer>>() {
                        @Override
                        public Stack<Integer> access(Stack<Integer> stackSum) {
                            stackSum.push(item);
                            return stackSum;
                        }
                });
=======
                stackSum -> {
                        stackSum.push(item);
                        return stackSum;
                    });
>>>>>>> bcf6a1f8
        }
        final int finalResult = result;

        final CyclicBarrier barrier = new CyclicBarrier(11);
        List<Thread> workers = new LinkedList<Thread>();
        for (int i = 0; i < 10; i++) {
            Thread worker = 
                new Thread(
                    new Runnable() {
                        @Override
                        public void run() {
                            try {
                                barrier.await();
                                while(true) {
                                    sum.writeAccess(
<<<<<<< HEAD
                                            new Accessor<Stack<Integer>>() {
                                                @Override
                                                public Stack<Integer> access(Stack<Integer> stackSum) {
                                                    int value1 = stackSum.pop();
                                                    int value2 = stackSum.pop();
                                                    stackSum.push(value1 + value2);
                                                    return stackSum;
                                                }
                                            },
                                            new Checker<Stack<Integer>>() {
                                                @Override
                                                public boolean check(Stack<Integer> stackSum) {
                                                    return stackSum.size() >= 2;
                                                }
                                            }
=======
                                            stackSum -> {
                                                int value1 = stackSum.pop();
                                                int value2 = stackSum.pop();
                                                stackSum.push(value1 + value2);
                                                return stackSum;
                                            },
                                            stackSum -> stackSum.size() >= 2
>>>>>>> bcf6a1f8
                                        );
                                }
                            } catch(InterruptedException e) {
                                // It is okay. Worker is interrupted.
                            } catch(BrokenBarrierException e) {
                                errors.add(e);
                            }
                        }
            }, "calculateSum.worker " + Integer.valueOf(i).toString());
            worker.start();
            workers.add(worker);
        }

        barrier.await();
        sum.readAccess(
<<<<<<< HEAD
                new Accessor<Stack<Integer>>() {
                    @Override
                    public Stack<Integer> access(Stack<Integer> stackSum) {
                        int result = stackSum.pop();
                        assertEquals(finalResult, result, "Workers have calculated resuld correctly.");
                        return stackSum;
                    }
                },
                new Checker<Stack<Integer>>() {
                    @Override
                    public boolean check(Stack<Integer> stackSum) {
                        return stackSum.size() == 1;
                    }
                }
=======
                stackSum -> {
                    assertEquals(finalResult, (int)stackSum.pop(), "Workers have calculated resuld correctly.");
                },
                stackSum -> stackSum.size() == 1
>>>>>>> bcf6a1f8
            );

        assertEquals(errors.size(), 0, "Test monitor has no errors during calculating sum.");
        for(Thread worker : workers) {
            worker.interrupt();
        }
    }
}<|MERGE_RESOLUTION|>--- conflicted
+++ resolved
@@ -29,31 +29,12 @@
                 try {
                     barrier.await();
                     monitor.readAccess(
-<<<<<<< HEAD
-                        new Accessor<String>() {
-                            @Override
-                            public String access(String value) {
-                                if (!value.equals("reader-await")) {
-                                    errors.add("monitor reader checker doesn't work.");
-                                }
-                                return value;
-                            }
-                        },
-
-                        new Checker<String>() {
-                            @Override
-                            public boolean check(String value) {
-                                return value.equals("reader-await");
-                            }
-                        }
-=======
                         value -> {
                                 if (!value.equals("reader-await")) {
                                     errors.add("monitor reader predicate doesn't work.");
                                 }
                             },
                         value -> value.equals("reader-await")
->>>>>>> bcf6a1f8
                     );
                 } catch(InterruptedException e) {
                     errors.add(e);
@@ -69,23 +50,6 @@
                 try {
                     barrier.await();
                     monitor.writeAccess(
-<<<<<<< HEAD
-                        new Accessor<String>() {
-                            @Override
-                            public String access(String value) {
-                                if (!value.equals("writer-await")) {
-                                    errors.add("monitor write checker doesn't work.");
-                                }
-                                return "reader-await";
-                            }
-                        },
-                        new Checker<String>() {
-                            @Override
-                            public boolean check(String value) {
-                                return value.equals("writer-await");
-                            }
-                        }
-=======
                         value -> {
                                 if (!value.equals("writer-await")) {
                                     errors.add("monitor write predicate doesn't work.");
@@ -93,7 +57,6 @@
                                 return "reader-await";
                             },
                         value -> value.equals("writer-await")
->>>>>>> bcf6a1f8
                     );
                 } catch(InterruptedException e) {
                     errors.add(e);
@@ -112,19 +75,9 @@
         reader.join();
         writer.join();
 
-<<<<<<< HEAD
-        monitor.readAccess(new Accessor<String>() {
-            @Override
-            public String access(String value) {
-                assertEquals(value, "reader-await", "Test Monitor writeAccess/readAccess.");
-                return null;
-            }
-        });
-=======
         monitor.readAccess(value -> {
                 assertEquals(value, "reader-await", "Test Monitor writeAccess/readAccess.");
             });
->>>>>>> bcf6a1f8
         assertEquals(errors.size(), 0, "Test monitor has no errors during writeAccess/readAccess.");
     }
 
@@ -138,20 +91,10 @@
             result += i;
             final int item = i;
             sum.writeAccess(
-<<<<<<< HEAD
-                    new Accessor<Stack<Integer>>() {
-                        @Override
-                        public Stack<Integer> access(Stack<Integer> stackSum) {
-                            stackSum.push(item);
-                            return stackSum;
-                        }
-                });
-=======
                 stackSum -> {
                         stackSum.push(item);
                         return stackSum;
                     });
->>>>>>> bcf6a1f8
         }
         final int finalResult = result;
 
@@ -167,23 +110,6 @@
                                 barrier.await();
                                 while(true) {
                                     sum.writeAccess(
-<<<<<<< HEAD
-                                            new Accessor<Stack<Integer>>() {
-                                                @Override
-                                                public Stack<Integer> access(Stack<Integer> stackSum) {
-                                                    int value1 = stackSum.pop();
-                                                    int value2 = stackSum.pop();
-                                                    stackSum.push(value1 + value2);
-                                                    return stackSum;
-                                                }
-                                            },
-                                            new Checker<Stack<Integer>>() {
-                                                @Override
-                                                public boolean check(Stack<Integer> stackSum) {
-                                                    return stackSum.size() >= 2;
-                                                }
-                                            }
-=======
                                             stackSum -> {
                                                 int value1 = stackSum.pop();
                                                 int value2 = stackSum.pop();
@@ -191,7 +117,6 @@
                                                 return stackSum;
                                             },
                                             stackSum -> stackSum.size() >= 2
->>>>>>> bcf6a1f8
                                         );
                                 }
                             } catch(InterruptedException e) {
@@ -207,27 +132,10 @@
 
         barrier.await();
         sum.readAccess(
-<<<<<<< HEAD
-                new Accessor<Stack<Integer>>() {
-                    @Override
-                    public Stack<Integer> access(Stack<Integer> stackSum) {
-                        int result = stackSum.pop();
-                        assertEquals(finalResult, result, "Workers have calculated resuld correctly.");
-                        return stackSum;
-                    }
-                },
-                new Checker<Stack<Integer>>() {
-                    @Override
-                    public boolean check(Stack<Integer> stackSum) {
-                        return stackSum.size() == 1;
-                    }
-                }
-=======
                 stackSum -> {
                     assertEquals(finalResult, (int)stackSum.pop(), "Workers have calculated resuld correctly.");
                 },
                 stackSum -> stackSum.size() == 1
->>>>>>> bcf6a1f8
             );
 
         assertEquals(errors.size(), 0, "Test monitor has no errors during calculating sum.");
