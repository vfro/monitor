--- conflicted
+++ resolved
@@ -53,26 +53,11 @@
                 Monitor<String> monitor = new Monitor<String>(null);
                 long now = systemTimer(units[unit]);
                 boolean result = monitor.readAccess(
-<<<<<<< HEAD
-                    new Accessor<String>() {
-                        @Override
-                        public String access(String value) {
-                            fail("Never reach read access for false Checker.");
-                            return null;
-                        }
-                    }, new Checker<String>() {
-                        @Override
-                        public boolean check(String value) {
-                            return false;
-                        }
-                    }, delays[unit], units[unit]);
-=======
                     value -> {
                             fail("Never reach read access for false Predicate.");
                         },
                     x -> false,
                     delays[unit], units[unit]);
->>>>>>> bcf6a1f8
                 assertFalse(result,
                     "Test Monitor.readAccess interrupt wait for units:" + units[unit].toString());
                 assertTrue(systemTimer(units[unit]) >= toSystemUnits(delays[unit], units[unit]) + now,
@@ -88,27 +73,12 @@
                 Monitor<String> monitor = new Monitor<String>(null);
                 long now = systemTimer(units[unit]);
                 boolean result = monitor.writeAccess(
-<<<<<<< HEAD
-                    new Accessor<String>() {
-                        @Override
-                        public String access(String value) {
-                            fail("Never reach read access for false Checker.");
-                            return null;
-                        }
-                    }, new Checker<String>() {
-                        @Override
-                        public boolean check(String value) {
-                            return false;
-                        }
-                    }, delays[unit], units[unit]);
-=======
                     value -> {
                             fail("Never reach read access for false Predicate.");
                             return null;
                     },
                     x -> false,
                     delays[unit], units[unit]);
->>>>>>> bcf6a1f8
                 assertFalse(result,
                     "Test Monitor.writeAccess interrupt wait for units:" + units[unit].toString());
                 assertTrue(systemTimer(units[unit]) >= toSystemUnits(delays[unit], units[unit]) + now,
